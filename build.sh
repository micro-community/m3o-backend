--- conflicted
+++ resolved
@@ -17,13 +17,6 @@
     # build the proto buffers
     #find . -name "*.proto" | xargs --no-run-if-empty protoc --proto_path=. --micro_out=. --go_out=.  
 
-<<<<<<< HEAD
-    # if [ "$dir" == "explore/web" ]; then
-        # go generate
-    # fi
-
-=======
->>>>>>> 52ed37f9
     # build the binaries
     go build -ldflags="-s -w" -o service .
     cp $rootDir/dumb-init/dumb-init dumb-init
